import "@rainbow-me/rainbowkit/styles.css";
import { Metadata } from "next";
import { ScaffoldEthAppWithProviders } from "~~/components/ScaffoldEthAppWithProviders";
import { ThemeProvider } from "~~/components/ThemeProvider";
import "~~/styles/globals.css";

const baseUrl = process.env.VERCEL_URL
  ? `https://${process.env.VERCEL_URL}`
  : `http://localhost:${process.env.PORT || 3000}`;
const imageUrl = `${baseUrl}/thumbnail.jpg`;

const title = "Scaffold-ETH 2 App";
const titleTemplate = "%s | Scaffold-ETH 2";
const description = "Built with 🏗 Scaffold-ETH 2";

export const metadata: Metadata = {
  metadataBase: new URL(baseUrl),
  title: {
<<<<<<< HEAD
    default: "Scaffold-OP App",
    template: "%s | Scaffold-OP",
  },
  description: "Built with 🏗 Scaffold-OP",
  openGraph: {
    title: {
      default: "Scaffold-OP App",
      template: "%s | Scaffold-OP",
    },
    description: "Built with 🏗 Scaffold-OP",
=======
    default: title,
    template: titleTemplate,
  },
  description,
  openGraph: {
    title: {
      default: title,
      template: titleTemplate,
    },
    description,
>>>>>>> b682091c
    images: [
      {
        url: imageUrl,
      },
    ],
  },
  twitter: {
    card: "summary_large_image",
    images: [imageUrl],
    title: {
<<<<<<< HEAD
      default: "Scaffold-OP",
      template: "%s | Scaffold-OP",
    },
    description: "Built with 🏗 Scaffold-OP",
=======
      default: title,
      template: titleTemplate,
    },
    description,
>>>>>>> b682091c
  },
  icons: {
    icon: [{ url: "/favicon.png", sizes: "32x32", type: "image/png" }],
  },
};

const ScaffoldEthApp = ({ children }: { children: React.ReactNode }) => {
  return (
    <html suppressHydrationWarning>
      <body>
        <ThemeProvider enableSystem>
          <ScaffoldEthAppWithProviders>{children}</ScaffoldEthAppWithProviders>
        </ThemeProvider>
      </body>
    </html>
  );
};

export default ScaffoldEthApp;<|MERGE_RESOLUTION|>--- conflicted
+++ resolved
@@ -9,25 +9,13 @@
   : `http://localhost:${process.env.PORT || 3000}`;
 const imageUrl = `${baseUrl}/thumbnail.jpg`;
 
-const title = "Scaffold-ETH 2 App";
-const titleTemplate = "%s | Scaffold-ETH 2";
-const description = "Built with 🏗 Scaffold-ETH 2";
+const title = "Scaffold-OP App";
+const titleTemplate = "%s | Scaffold-OP";
+const description = "Built with 🏗 Scaffold-OP";
 
 export const metadata: Metadata = {
   metadataBase: new URL(baseUrl),
   title: {
-<<<<<<< HEAD
-    default: "Scaffold-OP App",
-    template: "%s | Scaffold-OP",
-  },
-  description: "Built with 🏗 Scaffold-OP",
-  openGraph: {
-    title: {
-      default: "Scaffold-OP App",
-      template: "%s | Scaffold-OP",
-    },
-    description: "Built with 🏗 Scaffold-OP",
-=======
     default: title,
     template: titleTemplate,
   },
@@ -38,7 +26,6 @@
       template: titleTemplate,
     },
     description,
->>>>>>> b682091c
     images: [
       {
         url: imageUrl,
@@ -49,17 +36,10 @@
     card: "summary_large_image",
     images: [imageUrl],
     title: {
-<<<<<<< HEAD
-      default: "Scaffold-OP",
-      template: "%s | Scaffold-OP",
-    },
-    description: "Built with 🏗 Scaffold-OP",
-=======
       default: title,
       template: titleTemplate,
     },
     description,
->>>>>>> b682091c
   },
   icons: {
     icon: [{ url: "/favicon.png", sizes: "32x32", type: "image/png" }],
